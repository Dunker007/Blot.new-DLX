--- conflicted
+++ resolved
@@ -43,10 +43,7 @@
   const [newFileName, setNewFileName] = useState('');
   const [isConnected, setIsConnected] = useState(false);
   const [activeUsers, setActiveUsers] = useState(0);
-<<<<<<< HEAD
-=======
   const [_cursors, setCursors] = useState<any[]>([]);
->>>>>>> f6440dc2
 
   useEffect(() => {
     const projectId = 'demo-project';
@@ -57,9 +54,7 @@
         setIsConnected(true);
 
         realtimeSyncService.subscribeToProject(projectId, {
-<<<<<<< HEAD
           onPresenceChange: (presence) => {
-=======
           onCursorUpdate: cursor => {
             setCursors(prev => {
               const filtered = prev.filter(c => c.session_id !== cursor.session_id);
@@ -67,7 +62,6 @@
             });
           },
           onPresenceChange: presence => {
->>>>>>> f6440dc2
             setActiveUsers(presence.length);
           },
         });
