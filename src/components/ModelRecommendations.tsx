--- conflicted
+++ resolved
@@ -1,12 +1,7 @@
-<<<<<<< HEAD
-import { useState, useEffect } from 'react';
-import { Star, TrendingUp, Zap, Brain, Clock } from 'lucide-react';
-=======
 import { useEffect, useState } from 'react';
 
 import { Brain, Clock, Star, TrendingUp, Zap } from 'lucide-react';
 
->>>>>>> f6440dc2
 import { modelDiscoveryService } from '../services/modelDiscovery';
 import { Model } from '../types';
 
