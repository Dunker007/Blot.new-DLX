/**
 * Lightweight storage layer replacing Supabase
 * Uses LocalStorage for config + IndexedDB for larger data
 * Provides same interface as Supabase for easy migration
 */

interface StorageResponse<T> {
  data: T | null;
  error: Error | null;
}

interface QueryBuilder<T> {
  eq(column: string, value: any): QueryBuilder<T>;
  order(column: string, options?: { ascending?: boolean }): QueryBuilder<T>;
  in(column: string, values: any[]): QueryBuilder<T>;
  limit(count: number): QueryBuilder<T>;
  gte(column: string, value: any): QueryBuilder<T>;
  lt(column: string, value: any): QueryBuilder<T>;
  maybeSingle(): Promise<StorageResponse<T extends any[] ? T[0] | null : T | null>>;
  select(columns?: string): Promise<StorageResponse<T>>;
  single(): Promise<StorageResponse<T extends any[] ? T[0] : T>>;
  then<TResult1 = StorageResponse<T>, TResult2 = never>(
    onfulfilled?: ((value: StorageResponse<T>) => TResult1 | PromiseLike<TResult1>) | null,
    onrejected?: ((reason: any) => TResult2 | PromiseLike<TResult2>) | null
  ): Promise<TResult1 | TResult2>;
}

class LightweightStorage {
  private dbName = 'dlx-studios';
  private version = 1;
  private db: IDBDatabase | null = null;
  private readonly OPERATION_TIMEOUT = 5000; // 5 seconds

  constructor() {
    this.initDB();
  }

  private async initDB(): Promise<void> {
    return new Promise((resolve, reject) => {
      const request = indexedDB.open(this.dbName, this.version);
<<<<<<< HEAD
      
      // Add timeout to DB initialization
      const timeout = setTimeout(() => {
        reject(new Error('Database initialization timeout'));
      }, this.OPERATION_TIMEOUT);
      
      request.onerror = () => {
        clearTimeout(timeout);
        reject(request.error);
      };
      
=======

      request.onerror = () => reject(request.error);
>>>>>>> f6440dc2
      request.onsuccess = () => {
        clearTimeout(timeout);
        this.db = request.result;
        
        // Add error handler for database-level errors
        this.db.onerror = (event) => {
          console.error('Database error:', event);
        };
        
        resolve();
      };

      request.onupgradeneeded = event => {
        const db = (event.target as IDBOpenDBRequest).result;

        // Create stores for different data types
        if (!db.objectStoreNames.contains('providers')) {
          db.createObjectStore('providers', { keyPath: 'id' });
        }
        if (!db.objectStoreNames.contains('models')) {
          db.createObjectStore('models', { keyPath: 'id' });
        }
        if (!db.objectStoreNames.contains('projects')) {
          db.createObjectStore('projects', { keyPath: 'id' });
        }
        if (!db.objectStoreNames.contains('tokens')) {
          db.createObjectStore('tokens', { keyPath: 'id', autoIncrement: true });
        }
        if (!db.objectStoreNames.contains('plugins')) {
          db.createObjectStore('plugins', { keyPath: 'name' });
        }
      };
    });
  }

  async select(table: string): Promise<StorageResponse<any[]>> {
    try {
      await this.ensureDB();
<<<<<<< HEAD
      return this.withTimeout(
        new Promise((resolve, reject) => {
          const transaction = this.db!.transaction([table], 'readonly');
          const store = transaction.objectStore(table);
          const request = store.getAll();
          
          request.onsuccess = () => {
            resolve({ data: request.result, error: null });
          };
          
          request.onerror = () => {
            reject(request.error || new Error('Select operation failed'));
          };
        })
      );
=======
      return new Promise(resolve => {
        const transaction = this.db!.transaction([table], 'readonly');
        const store = transaction.objectStore(table);
        const request = store.getAll();

        request.onsuccess = () => {
          resolve({ data: request.result, error: null });
        };

        request.onerror = () => {
          resolve({ data: null, error: request.error });
        };
      });
>>>>>>> f6440dc2
    } catch (error) {
      return { data: null, error: error as Error };
    }
  }

  async insert(table: string, data: any): Promise<StorageResponse<any>> {
    try {
      await this.ensureDB();
<<<<<<< HEAD
      return this.withTimeout(
        new Promise((resolve, reject) => {
          const transaction = this.db!.transaction([table], 'readwrite');
          const store = transaction.objectStore(table);
          const request = store.add(data);
          
          request.onsuccess = () => {
            resolve({ data: data, error: null });
          };
          
          request.onerror = () => {
            reject(request.error || new Error('Insert operation failed'));
          };
        })
      );
=======
      return new Promise(resolve => {
        const transaction = this.db!.transaction([table], 'readwrite');
        const store = transaction.objectStore(table);
        const request = store.add(data);

        request.onsuccess = () => {
          resolve({ data: data, error: null });
        };

        request.onerror = () => {
          resolve({ data: null, error: request.error });
        };
      });
>>>>>>> f6440dc2
    } catch (error) {
      return { data: null, error: error as Error };
    }
  }

  async update(table: string, data: any): Promise<StorageResponse<any>> {
    try {
      await this.ensureDB();
<<<<<<< HEAD
      return this.withTimeout(
        new Promise((resolve, reject) => {
          const transaction = this.db!.transaction([table], 'readwrite');
          const store = transaction.objectStore(table);
          const request = store.put(data);
          
          request.onsuccess = () => {
            resolve({ data: data, error: null });
          };
          
          request.onerror = () => {
            reject(request.error || new Error('Update operation failed'));
          };
        })
      );
=======
      return new Promise(resolve => {
        const transaction = this.db!.transaction([table], 'readwrite');
        const store = transaction.objectStore(table);
        const request = store.put(data);

        request.onsuccess = () => {
          resolve({ data: data, error: null });
        };

        request.onerror = () => {
          resolve({ data: null, error: request.error });
        };
      });
>>>>>>> f6440dc2
    } catch (error) {
      return { data: null, error: error as Error };
    }
  }

  async delete(table: string, id: string | number): Promise<StorageResponse<void>> {
    try {
      await this.ensureDB();
<<<<<<< HEAD
      return this.withTimeout(
        new Promise((resolve, reject) => {
          const transaction = this.db!.transaction([table], 'readwrite');
          const store = transaction.objectStore(table);
          const request = store.delete(id);
          
          request.onsuccess = () => {
            resolve({ data: null, error: null });
          };
          
          request.onerror = () => {
            reject(request.error || new Error('Delete operation failed'));
          };
        })
      );
=======
      return new Promise(resolve => {
        const transaction = this.db!.transaction([table], 'readwrite');
        const store = transaction.objectStore(table);
        const request = store.delete(id);

        request.onsuccess = () => {
          resolve({ data: null, error: null });
        };

        request.onerror = () => {
          resolve({ data: null, error: request.error });
        };
      });
>>>>>>> f6440dc2
    } catch (error) {
      return { data: null, error: error as Error };
    }
  }

  // Helper method to add timeout to any promise
  private async withTimeout<T>(promise: Promise<T>): Promise<T> {
    return Promise.race([
      promise,
      new Promise<T>((_, reject) => 
        setTimeout(() => reject(new Error('Operation timeout')), this.OPERATION_TIMEOUT)
      )
    ]);
  }

  // Supabase-compatible query methods
  from(table: string) {
    const self = this;

    // Create a chainable query builder
    const createQueryBuilder = <T = any>(
      filters: Array<{ column: string; value: any; operator: string }> = [],
      orderBy?: { column: string; ascending: boolean },
      limitCount?: number
    ): QueryBuilder<T> => {
      const builder: QueryBuilder<T> = {
        eq(column: string, value: any) {
          return createQueryBuilder<T>([...filters, { column, value, operator: 'eq' }], orderBy, limitCount);
        },
        order(column: string, options?: { ascending?: boolean }) {
          return createQueryBuilder<T>(filters, {
            column,
            ascending: options?.ascending ?? true,
          }, limitCount);
        },
        in(column: string, values: any[]) {
          return createQueryBuilder<T>([...filters, { column, value: values, operator: 'in' }], orderBy, limitCount);
        },
        limit(count: number) {
          return createQueryBuilder<T>(filters, orderBy, count);
        },
        gte(column: string, value: any) {
          return createQueryBuilder<T>([...filters, { column, value, operator: 'gte' }], orderBy, limitCount);
        },
        lt(column: string, value: any) {
          return createQueryBuilder<T>([...filters, { column, value, operator: 'lt' }], orderBy, limitCount);
        },
        async select(_columns?: string) {
          const result = await self.select(table);
          if (!result.data) return result as StorageResponse<T>;

          let filtered = result.data;

          // Apply filters
          for (const filter of filters) {
            if (filter.operator === 'eq') {
              filtered = filtered.filter((item: any) => item[filter.column] === filter.value);
            } else if (filter.operator === 'in') {
              filtered = filtered.filter((item: any) =>
                (filter.value as any[]).includes(item[filter.column])
              );
            } else if (filter.operator === 'gte') {
              filtered = filtered.filter((item: any) => item[filter.column] >= filter.value);
            } else if (filter.operator === 'lt') {
              filtered = filtered.filter((item: any) => item[filter.column] < filter.value);
            }
          }

          // Apply ordering
          if (orderBy) {
            filtered = [...filtered].sort((a: any, b: any) => {
              const aVal = a[orderBy.column];
              const bVal = b[orderBy.column];
              if (aVal < bVal) return orderBy.ascending ? -1 : 1;
              if (aVal > bVal) return orderBy.ascending ? 1 : -1;
              return 0;
            });
          }

          // Apply limit
          if (limitCount !== undefined) {
            filtered = filtered.slice(0, limitCount);
          }

          return { data: filtered as T, error: null };
        },
        async single() {
          const result = await this.select();
          if (!result.data) return { data: null, error: result.error };
          const data = Array.isArray(result.data) ? result.data[0] : result.data;
          return { data: data ?? null, error: null } as StorageResponse<
            T extends any[] ? T[0] : T
          >;
        },
        async maybeSingle() {
          const result = await this.select();
          if (!result.data) return { data: null, error: result.error };
          const data = Array.isArray(result.data) ? result.data[0] : result.data;
          return { data: data ?? null, error: null } as StorageResponse<
            T extends any[] ? T[0] | null : T | null
          >;
        },
        then(onfulfilled, onrejected) {
          return this.select().then(onfulfilled as any, onrejected);
        },
      };
      return builder;
    };

    return {
      select: (_columns?: string) => createQueryBuilder([], undefined),
      insert: (data: any) => {
        const insertPromise = self.insert(table, Array.isArray(data) ? data[0] : data);
        const selectBuilder = {
          single: () => insertPromise,
          then: (onfulfilled: any, onrejected: any) =>
            insertPromise.then(onfulfilled, onrejected),
        };
        return {
          select: () => selectBuilder,
          single: () => insertPromise,
          then: (onfulfilled: any, onrejected: any) =>
            insertPromise.then(onfulfilled, onrejected),
        };
      },
      update: (data: any) => {
        const updateBuilder = {
          eq: (column: string, value: any) => self.update(table, { ...data, [column]: value }),
          then: (onfulfilled: any, onrejected: any) =>
            self.update(table, data).then(onfulfilled, onrejected),
        };
        return updateBuilder;
      },
      upsert: (data: any) => {
        const upsertPromise = self.insert(table, Array.isArray(data) ? data[0] : data);
        const selectBuilder = {
          single: () => upsertPromise,
          then: (onfulfilled: any, onrejected: any) =>
            upsertPromise.then(onfulfilled, onrejected),
        };
        return {
          eq: (column: string, value: any) =>
            self.insert(table, { ...data, [column]: value }),
          select: () => selectBuilder,
          single: () => upsertPromise,
          then: (onfulfilled: any, onrejected: any) =>
            upsertPromise.then(onfulfilled, onrejected),
        };
      },
      delete: () => ({
        eq: (_column: string, value: any) => self.delete(table, value),
        like: (_column: string, _pattern: string) => self.delete(table, 'all' as any),
      }),
    };
  }

  // Channel simulation for real-time features (simplified)
  channel(_name: string) {
    return {
      on: (_event: string, _callback: (payload: any) => void) => {
        // Simulate real-time with periodic checks or WebSocket if needed
        return { unsubscribe: () => {} };
      },
      subscribe: () => Promise.resolve(),
      unsubscribe: () => Promise.resolve(),
    };
  }

  private async ensureDB(): Promise<void> {
    if (!this.db) {
      await this.withTimeout(this.initDB());
    }
  }

  // Config storage (uses localStorage for smaller data)
  setConfig(key: string, value: any): void {
    localStorage.setItem(`dlx_${key}`, JSON.stringify(value));
  }

  getConfig(key: string): any {
    const item = localStorage.getItem(`dlx_${key}`);
    return item ? JSON.parse(item) : null;
  }
}

export const storage = new LightweightStorage();

// Mock Supabase client for compatibility
export const supabase = storage;
export const isDemoMode = false; // Always false now since we have our own storage<|MERGE_RESOLUTION|>--- conflicted
+++ resolved
@@ -38,7 +38,6 @@
   private async initDB(): Promise<void> {
     return new Promise((resolve, reject) => {
       const request = indexedDB.open(this.dbName, this.version);
-<<<<<<< HEAD
       
       // Add timeout to DB initialization
       const timeout = setTimeout(() => {
@@ -50,10 +49,8 @@
         reject(request.error);
       };
       
-=======
 
       request.onerror = () => reject(request.error);
->>>>>>> f6440dc2
       request.onsuccess = () => {
         clearTimeout(timeout);
         this.db = request.result;
@@ -92,7 +89,6 @@
   async select(table: string): Promise<StorageResponse<any[]>> {
     try {
       await this.ensureDB();
-<<<<<<< HEAD
       return this.withTimeout(
         new Promise((resolve, reject) => {
           const transaction = this.db!.transaction([table], 'readonly');
@@ -108,7 +104,6 @@
           };
         })
       );
-=======
       return new Promise(resolve => {
         const transaction = this.db!.transaction([table], 'readonly');
         const store = transaction.objectStore(table);
@@ -122,7 +117,6 @@
           resolve({ data: null, error: request.error });
         };
       });
->>>>>>> f6440dc2
     } catch (error) {
       return { data: null, error: error as Error };
     }
@@ -131,7 +125,6 @@
   async insert(table: string, data: any): Promise<StorageResponse<any>> {
     try {
       await this.ensureDB();
-<<<<<<< HEAD
       return this.withTimeout(
         new Promise((resolve, reject) => {
           const transaction = this.db!.transaction([table], 'readwrite');
@@ -147,7 +140,6 @@
           };
         })
       );
-=======
       return new Promise(resolve => {
         const transaction = this.db!.transaction([table], 'readwrite');
         const store = transaction.objectStore(table);
@@ -161,7 +153,6 @@
           resolve({ data: null, error: request.error });
         };
       });
->>>>>>> f6440dc2
     } catch (error) {
       return { data: null, error: error as Error };
     }
@@ -170,7 +161,6 @@
   async update(table: string, data: any): Promise<StorageResponse<any>> {
     try {
       await this.ensureDB();
-<<<<<<< HEAD
       return this.withTimeout(
         new Promise((resolve, reject) => {
           const transaction = this.db!.transaction([table], 'readwrite');
@@ -186,7 +176,6 @@
           };
         })
       );
-=======
       return new Promise(resolve => {
         const transaction = this.db!.transaction([table], 'readwrite');
         const store = transaction.objectStore(table);
@@ -200,7 +189,6 @@
           resolve({ data: null, error: request.error });
         };
       });
->>>>>>> f6440dc2
     } catch (error) {
       return { data: null, error: error as Error };
     }
@@ -209,7 +197,6 @@
   async delete(table: string, id: string | number): Promise<StorageResponse<void>> {
     try {
       await this.ensureDB();
-<<<<<<< HEAD
       return this.withTimeout(
         new Promise((resolve, reject) => {
           const transaction = this.db!.transaction([table], 'readwrite');
@@ -225,21 +212,6 @@
           };
         })
       );
-=======
-      return new Promise(resolve => {
-        const transaction = this.db!.transaction([table], 'readwrite');
-        const store = transaction.objectStore(table);
-        const request = store.delete(id);
-
-        request.onsuccess = () => {
-          resolve({ data: null, error: null });
-        };
-
-        request.onerror = () => {
-          resolve({ data: null, error: request.error });
-        };
-      });
->>>>>>> f6440dc2
     } catch (error) {
       return { data: null, error: error as Error };
     }
