--- conflicted
+++ resolved
@@ -133,14 +133,11 @@
     let hash = 2166136261; // FNV offset basis
     
     for (let i = 0; i < str.length; i++) {
-<<<<<<< HEAD
       hash ^= str.charCodeAt(i);
       hash += (hash << 1) + (hash << 4) + (hash << 7) + (hash << 8) + (hash << 24);
-=======
       const char = str.charCodeAt(i);
       hash = (hash << 5) - hash + char;
       hash = hash & hash;
->>>>>>> f6440dc2
     }
     
     return (hash >>> 0).toString(36); // Convert to unsigned and base-36
