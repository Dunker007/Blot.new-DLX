import { LLMProvider, Model } from '../types';
import { requestCache } from './requestCache';
import { tokenTrackingService } from './tokenTracking';

export interface LLMMessage {
  role: 'user' | 'assistant' | 'system';
  content: string;
}

export interface LLMResponse {
  content: string;
  model: string;
  tokens?: number;
  promptTokens?: number;
  completionTokens?: number;
}

export interface StreamChunk {
  content: string;
  done: boolean;
}

export interface SendMessageOptions {
  conversationId?: string;
  projectId?: string;
  trackUsage?: boolean;
  useCache?: boolean;
  signal?: AbortSignal;
}

export class LLMService {
  private providers: LLMProvider[] = [];
  private models: Map<string, Model> = new Map();
  private readonly DEFAULT_TIMEOUT = 60000; // 60 seconds

  setProviders(providers: LLMProvider[]) {
    this.providers = providers.sort((a, b) => a.priority - b.priority);
  }

  setModels(models: Model[]) {
    models.forEach(model => {
      this.models.set(model.id, model);
    });
  }

  async sendMessage(
    messages: LLMMessage[],
    modelId: string,
    onStream?: (chunk: StreamChunk) => void,
    options?: SendMessageOptions
  ): Promise<LLMResponse> {
    const startTime = Date.now();
    const model = this.models.get(modelId);

    if (!model) {
      throw new Error('Model not found');
    }

    const provider = this.providers.find(p => p.id === model.provider_id);
    if (!provider || !provider.is_active) {
      throw new Error('Provider not available');
    }

    if (options?.useCache !== false && !onStream) {
      const cached = requestCache.get(messages, modelId);
      if (cached) {
        return cached;
      }
    }

    try {
      const response = await this.sendToProvider(
        provider,
        model,
        messages,
        onStream,
        options?.signal
      );
      const responseTime = Date.now() - startTime;

      if (options?.useCache !== false && !onStream) {
        requestCache.set(messages, modelId, response);
      }

      if (options?.trackUsage !== false) {
        await tokenTrackingService.logTokenUsage({
          conversationId: options?.conversationId,
          projectId: options?.projectId,
          providerId: provider.id,
          modelId: model.id,
          promptTokens: response.promptTokens || 0,
          completionTokens: response.completionTokens || 0,
          responseTimeMs: responseTime,
          status: 'success',
        });
      }

      return response;
    } catch (error) {
      const responseTime = Date.now() - startTime;

      if (options?.trackUsage !== false) {
        await tokenTrackingService.logTokenUsage({
          conversationId: options?.conversationId,
          projectId: options?.projectId,
          providerId: provider.id,
          modelId: model.id,
          promptTokens: 0,
          completionTokens: 0,
          responseTimeMs: responseTime,
          status: 'failed',
          errorMessage: error instanceof Error ? error.message : 'Unknown error',
        });
      }

      throw error;
    }
  }

  private async sendToProvider(
    provider: LLMProvider,
    model: Model,
    messages: LLMMessage[],
    onStream?: (chunk: StreamChunk) => void,
    signal?: AbortSignal
  ): Promise<LLMResponse> {
    const endpoint = `${provider.endpoint_url}/v1/chat/completions`;

<<<<<<< HEAD
    // Create timeout controller
    const timeoutController = new AbortController();
    const timeoutId = setTimeout(() => timeoutController.abort(), this.DEFAULT_TIMEOUT);
    
    // Combine signals: listen to both user signal and timeout
    let combinedSignal = timeoutController.signal;
    if (signal) {
      // Create a combined abort controller that responds to either signal
      const combinedController = new AbortController();
      
      const abortHandler = () => combinedController.abort();
      signal.addEventListener('abort', abortHandler, { once: true });
      timeoutController.signal.addEventListener('abort', abortHandler, { once: true });
      
      combinedSignal = combinedController.signal;
=======
    const response = await fetch(endpoint, {
      method: 'POST',
      headers: {
        'Content-Type': 'application/json',
        ...(provider.api_key && { Authorization: `Bearer ${provider.api_key}` }),
      },
      body: JSON.stringify({
        model: model.model_name,
        messages,
        stream: !!onStream,
        temperature: 0.7,
      }),
      signal,
    });

    if (!response.ok) {
      throw new Error(`API error: ${response.statusText}`);
>>>>>>> f6440dc2
    }
    
    try {
      const response = await fetch(endpoint, {
        method: 'POST',
        headers: {
          'Content-Type': 'application/json',
          ...(provider.api_key && { 'Authorization': `Bearer ${provider.api_key}` }),
        },
        body: JSON.stringify({
          model: model.model_name,
          messages,
          stream: !!onStream,
          temperature: 0.7,
        }),
        signal: combinedSignal,
      });

      clearTimeout(timeoutId);

      if (!response.ok) {
        throw new Error(`API error: ${response.statusText}`);
      }

      if (onStream && response.body) {
        return this.handleStreamResponse(response.body, model.model_name, onStream);
      }

      const data = await response.json();
      return {
        content: data.choices[0].message.content,
        model: model.model_name,
        tokens: data.usage?.total_tokens,
        promptTokens: data.usage?.prompt_tokens || 0,
        completionTokens: data.usage?.completion_tokens || 0,
      };
    } catch (error) {
      clearTimeout(timeoutId);
      if (error instanceof Error && error.name === 'AbortError') {
        throw new Error('Request timeout or cancelled');
      }
      throw error;
    }
  }

  private async handleStreamResponse(
    body: ReadableStream<Uint8Array>,
    modelName: string,
    onStream: (chunk: StreamChunk) => void
  ): Promise<LLMResponse> {
    const reader = body.getReader();
    const decoder = new TextDecoder();
    let fullContent = '';

    try {
      while (true) {
        const { done, value } = await reader.read();
        if (done) break;

        const chunk = decoder.decode(value);
        const lines = chunk.split('\n').filter(line => line.trim() !== '');

        for (const line of lines) {
          if (line.startsWith('data: ')) {
            const data = line.slice(6);
            if (data === '[DONE]') {
              onStream({ content: '', done: true });
              break;
            }

            try {
              const parsed = JSON.parse(data);
              const content = parsed.choices[0]?.delta?.content || '';
              if (content) {
                fullContent += content;
                onStream({ content, done: false });
              }
            } catch (e) {
              console.error('Failed to parse stream chunk:', e);
            }
          }
        }
      }
    } finally {
      reader.releaseLock();
    }

    return {
      content: fullContent,
      model: modelName,
    };
  }

  async testConnection(provider: LLMProvider): Promise<boolean> {
    try {
      const response = await fetch(`${provider.endpoint_url}/v1/models`, {
        method: 'GET',
        headers: provider.api_key
          ? {
              Authorization: `Bearer ${provider.api_key}`,
            }
          : {},
      });

      return response.ok;
    } catch (error) {
      console.error('Connection test failed:', error);
      return false;
    }
  }
}

export const llmService = new LLMService();<|MERGE_RESOLUTION|>--- conflicted
+++ resolved
@@ -126,23 +126,6 @@
   ): Promise<LLMResponse> {
     const endpoint = `${provider.endpoint_url}/v1/chat/completions`;
 
-<<<<<<< HEAD
-    // Create timeout controller
-    const timeoutController = new AbortController();
-    const timeoutId = setTimeout(() => timeoutController.abort(), this.DEFAULT_TIMEOUT);
-    
-    // Combine signals: listen to both user signal and timeout
-    let combinedSignal = timeoutController.signal;
-    if (signal) {
-      // Create a combined abort controller that responds to either signal
-      const combinedController = new AbortController();
-      
-      const abortHandler = () => combinedController.abort();
-      signal.addEventListener('abort', abortHandler, { once: true });
-      timeoutController.signal.addEventListener('abort', abortHandler, { once: true });
-      
-      combinedSignal = combinedController.signal;
-=======
     const response = await fetch(endpoint, {
       method: 'POST',
       headers: {
@@ -160,7 +143,6 @@
 
     if (!response.ok) {
       throw new Error(`API error: ${response.statusText}`);
->>>>>>> f6440dc2
     }
     
     try {
