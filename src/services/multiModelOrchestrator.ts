--- conflicted
+++ resolved
@@ -213,26 +213,18 @@
         throw new Error('No suitable model strategy found');
       }
 
-<<<<<<< HEAD
       // 4. Execute with selected model
       const response = await llmService.sendMessage(
         messages,
         strategy.modelId,
         onStream
       );
-=======
-      // 3. Execute with selected model
-      const response = await llmService.sendMessage(messages, strategy.modelId, onStream);
->>>>>>> f6440dc2
 
       return {
         content: response.content,
         model: strategy.modelId,
-<<<<<<< HEAD
         tokens: response.tokens || 0
-=======
         tokens: 0, // TODO: Extract token count from response
->>>>>>> f6440dc2
       };
     } catch (error) {
       console.error('Orchestration failed:', error);
