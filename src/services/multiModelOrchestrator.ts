import { storage } from '../lib/storage';
import type { Message, Model } from '../types';
import { llmService } from './llm';
import { lmStudioService } from './lmStudio';

interface SimpleMessage {
  role: 'user' | 'assistant' | 'system';
  content: string;
}

interface SimpleResponse {
  content: string;
  model?: string;
  tokens?: number;
}

interface TaskComplexity {
  level: 'simple' | 'moderate' | 'complex' | 'expert';
  estimatedTokens: number;
  confidence: number;
}

interface ModelStrategy {
  modelId: string;
  providerId: string;
  reason: string;
  estimatedCost: number;
}

class MultiModelOrchestratorService {
  private readonly luxrigBridgeUrl = 'http://localhost:3002';

  // Check if LuxRig bridge is available
  async checkLuxrigAvailability(): Promise<boolean> {
    try {
      const response = await fetch(`${this.luxrigBridgeUrl}/health`);
      return response.ok;
    } catch {
      return false;
    }
  }

  // Simple task analysis based on content
  analyzeTaskComplexity(messages: SimpleMessage[]): TaskComplexity {
    const lastMessage = messages[messages.length - 1];
    const content = lastMessage.content.toLowerCase();

    // Simple keyword-based analysis
    const complexKeywords = ['analyze', 'compare', 'research', 'detailed', 'comprehensive'];

    const expertKeywords = ['algorithm', 'optimization', 'machine learning', 'advanced'];

    const estimatedTokens = content.length * 0.75;

    if (expertKeywords.some(keyword => content.includes(keyword))) {
      return { level: 'expert', estimatedTokens: Math.max(estimatedTokens, 2000), confidence: 0.8 };
    }

    if (complexKeywords.some(keyword => content.includes(keyword))) {
      return {
        level: 'complex',
        estimatedTokens: Math.max(estimatedTokens, 1000),
        confidence: 0.7,
      };
    }

    if (estimatedTokens > 800) {
      return { level: 'moderate', estimatedTokens, confidence: 0.6 };
    }

    return { level: 'simple', estimatedTokens: Math.max(estimatedTokens, 300), confidence: 0.9 };
  }

  // Fast model selection
  async selectOptimalStrategy(
    _messages: SimpleMessage[],
    complexity: TaskComplexity
  ): Promise<ModelStrategy | null> {
    // Try to get models from storage
    const { data: models } = await storage.select('models');

    if (!models || models.length === 0) {
      // Return default strategy
      return {
        modelId: 'gpt-3.5-turbo',
        providerId: 'openai',
        reason: 'Default configuration',
        estimatedCost: 0.01,
      };
    }

    const availableModels = (models as Model[]).filter(m => m.is_available);

    if (availableModels.length === 0) {
      return null;
    }

    let selectedModel: Model;

    // Simple selection logic
    switch (complexity.level) {
      case 'simple':
        // Use first available model (simplest approach)
        selectedModel = availableModels[0];
        break;

      case 'moderate':
        // Use model with good context window
        selectedModel =
          availableModels.filter(m => m.context_window >= 8000)[0] || availableModels[0];
        break;

      case 'complex':
<<<<<<< HEAD
        primaryModel = availableModels.find(m =>
          m.context_window >= 16000 && (m.use_case === 'coding' || m.use_case === 'analysis')
        ) || availableModels.sort((a, b) => b.context_window - a.context_window)[0];
        fallbackModel = availableModels.find(m =>
          m.id !== primaryModel?.id && m.context_window >= 8000
        );
        alternativeModel = availableModels.find(m =>
          m.id !== primaryModel?.id && m.id !== fallbackModel?.id
        );
        break;

      case 'expert': {
        const expertModels = availableModels
          .filter(m => m.context_window >= 32000)
          .sort((a, b) => b.context_window - a.context_window);

        primaryModel = expertModels[0] || availableModels.sort((a, b) =>
          b.context_window - a.context_window
        )[0];

        fallbackModel = expertModels[1] || availableModels.find(m =>
          m.id !== primaryModel?.id && m.context_window >= 16000
        );

        alternativeModel = availableModels.find(m =>
          m.id !== primaryModel?.id && m.id !== fallbackModel?.id && m.context_window >= 8000
        );
        break;
      }
    }

    if (!primaryModel) return null;
=======
      case 'expert':
        // Use model with largest context window
        selectedModel = availableModels.sort((a, b) => b.context_window - a.context_window)[0];
        break;
>>>>>>> f6440dc2

      default:
        selectedModel = availableModels[0];
    }

    return {
      modelId: selectedModel.model_name,
      providerId: selectedModel.provider_id,
      reason: `Selected for ${complexity.level} task`,
      estimatedCost: this.estimateCost(complexity.estimatedTokens),
    };
  }

  // Route to LuxRig bridge for cost optimization
  async routeToLuxrig(messages: SimpleMessage[]): Promise<SimpleResponse> {
    try {
      const response = await fetch(`${this.luxrigBridgeUrl}/api/ai/chat`, {
        method: 'POST',
        headers: {
          'Content-Type': 'application/json',
        },
        body: JSON.stringify({ messages }),
      });

      if (!response.ok) {
        throw new Error(`LuxRig bridge error: ${response.status}`);
      }

      const result = await response.json();
      const message = result.choices?.[0]?.message?.content || 'No response';

      return {
        content: message,
        model: result.luxrig_metadata?.routed_to === 'local' ? 'luxrig-local' : 'luxrig-fallback',
        tokens: result.usage?.total_tokens || 0,
      };
    } catch (error) {
      console.warn('❌ LuxRig routing failed:', error);
      throw error;
    }
  }

  // Main orchestration method
  async orchestrate(
    messages: SimpleMessage[],
    onStream?: (chunk: { content: string; done: boolean }) => void
  ): Promise<SimpleResponse> {
    try {
      // 1. Try direct LM Studio connection for immediate cost savings
      const lmStudioAvailable = await lmStudioService.isAvailable();
      if (lmStudioAvailable) {
        const lastMessage = messages[messages.length - 1];
        const complexity = lmStudioService.analyzeComplexity(lastMessage.content);

        // Route simple and medium tasks to LM Studio
        if (complexity === 'simple' || complexity === 'medium') {
          try {
            console.log(`🏠 Routing ${complexity} task to LuxRig LM Studio...`);
            const result = await lmStudioService.chat(messages);

            console.log(`💰 Cost savings: ${result.cost_savings}`);

            return {
              content: result.content,
              model: result.model,
              tokens: result.tokens,
            };
          } catch (error) {
            console.warn('⚠️ LM Studio failed, falling back to cloud...', error);
          }
        } else {
          console.log(`☁️ Complex task detected, using cloud APIs for better results...`);
        }
      }

      // 2. Try LuxRig bridge as secondary option
      const luxrigAvailable = await this.checkLuxrigAvailability();
      if (luxrigAvailable) {
        try {
          console.log('� Routing to LuxRig bridge...');
          return await this.routeToLuxrig(messages);
        } catch (error) {
          console.warn('⚠️ LuxRig bridge failed, falling back to cloud...', error);
        }
      }

      // 2. Fallback to original logic
      const complexity = this.analyzeTaskComplexity(messages);
      const strategy = await this.selectOptimalStrategy(messages, complexity);

      if (!strategy) {
        throw new Error('No suitable model strategy found');
      }

      // 3. Execute with selected model
      const response = await llmService.sendMessage(messages, strategy.modelId, onStream);

      return {
        content: response.content,
        model: strategy.modelId,
        tokens: 0, // TODO: Extract token count from response
      };
    } catch (error) {
      console.error('Orchestration failed:', error);
      throw error;
    }
  }

  // Simple cost estimation
  private estimateCost(estimatedTokens: number): number {
    // Simple flat rate estimation
    return (estimatedTokens / 1000) * 0.002; // $0.002 per 1K tokens
  }

  // Utility: Convert Message[] to SimpleMessage[]
  convertMessages(messages: Message[]): SimpleMessage[] {
    return messages.map(msg => ({
      role: msg.role,
      content: msg.content,
    }));
  }

  // Health check
  async isHealthy(): Promise<boolean> {
    try {
      const { data: models } = await storage.select('models');
      return !!(models && models.length > 0);
    } catch {
      return false;
    }
  }
}

export const multiModelOrchestratorService = new MultiModelOrchestratorService();<|MERGE_RESOLUTION|>--- conflicted
+++ resolved
@@ -111,7 +111,6 @@
         break;
 
       case 'complex':
-<<<<<<< HEAD
         primaryModel = availableModels.find(m =>
           m.context_window >= 16000 && (m.use_case === 'coding' || m.use_case === 'analysis')
         ) || availableModels.sort((a, b) => b.context_window - a.context_window)[0];
@@ -144,12 +143,10 @@
     }
 
     if (!primaryModel) return null;
-=======
       case 'expert':
         // Use model with largest context window
         selectedModel = availableModels.sort((a, b) => b.context_window - a.context_window)[0];
         break;
->>>>>>> f6440dc2
 
       default:
         selectedModel = availableModels[0];
